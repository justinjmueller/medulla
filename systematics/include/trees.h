/**
 * @file trees.h
 * @brief Header file for the trees namespace.
 * @details This file contains the header for the trees namespace. The trees
 * namespace contains functions that read and interface with the TTrees
 * produced by the CAFAna analysis framework. Different "copying" actions can
 * be performed on the TTrees, such as a simple copy or adding systematics to
 * the output file based on the selected signal candidates and the configured
 * systematics.
 * @author mueller@fnal.gov
 */
#ifndef TREES_H
#define TREES_H
#include <iostream>

#include "detsys.h"
#include "configuration.h"

#include "TFile.h"

/**
 * @namespace sys::trees
 * @brief Namespace for functions that read and interface with the TTrees
 * produced by the CAFAna analysis framework.
 * @details This namespace contains functions that read and interface with the
 * TTrees produced by the CAFAna analysis framework. Different "copying" 
 * actions can be performed on the TTrees, such as a simple copy or the
 * addition of systematics to the output file based on the selected signal
 * candidates and the configured systematics.
 */
namespace sys::trees
{
    /**
     * @brief Type definitions for systematic indexing (variable name and
     * index).
     */
    typedef std::pair<std::string, int64_t> syst_t;
<<<<<<< HEAD

    /**
     * @brief Simple hash function for a set of five variables.
     * @details This function takes five variables (run, subrun, event,
     * true_neutrino_id, and nu_energy) and uses them to create a unique index value. This
     * is done by bit-packing the variables into a single 64-bit unsigned
     * integer.
     * @param run The run number.
     * @param subrun The subrun number.
     * @param event The event number.
     * @param true_neutrino_id The neutrino ID.
     * @param nu_energy The neutrino energy (default is 0).
     * @return The hash value.
     */
    size_t hash(uint64_t run, uint64_t subrun, uint64_t event, uint64_t true_neutrino_id, float nu_energy=0);
=======
    typedef std::tuple<uint64_t, uint64_t, uint64_t, uint64_t, double> index_t;
>>>>>>> 79972371

    /**
     * @brief Copy the input TTree to the output TTree.
     * @details This function copies the input TTree to the output TTree. The
     * function loops over the input TTree and copies the values of the branches
     * to the output TTree. The output TTree is created with the same branches
     * as the input TTree.
     * @param table The table that contains the configuration for the tree.
     * @param output The output TFile.
     * @param input The input TFile.
     * @return void
     */
    void copy_tree(sys::cfg::ConfigurationTable & table, TFile * output, TFile * input);

    /**
     * @brief Add reweightable systematics to the output TTree.
     * @details This function adds reweightable systematics to the output
     * TTree. The function loops over the input TTree to build a map for the
     * selected signal candidates to their index in the input TTree. The
     * function then loops over the neutrinos in the CAF input files and
     * populates the output TTree with the selected signal candidates and the
     * universe weights for matched neutrinos.
     * @param table The table that contains the configuration for the tree.
     * @param output The output TFile.
     * @param input The input TFile.
     * @return void
     */
    void copy_with_weight_systematics(sys::cfg::ConfigurationTable & config, sys::cfg::ConfigurationTable & table, TFile * output, TFile * input, sys::detsys::DetsysCalculator & calc);
}
#endif<|MERGE_RESOLUTION|>--- conflicted
+++ resolved
@@ -35,25 +35,7 @@
      * index).
      */
     typedef std::pair<std::string, int64_t> syst_t;
-<<<<<<< HEAD
-
-    /**
-     * @brief Simple hash function for a set of five variables.
-     * @details This function takes five variables (run, subrun, event,
-     * true_neutrino_id, and nu_energy) and uses them to create a unique index value. This
-     * is done by bit-packing the variables into a single 64-bit unsigned
-     * integer.
-     * @param run The run number.
-     * @param subrun The subrun number.
-     * @param event The event number.
-     * @param true_neutrino_id The neutrino ID.
-     * @param nu_energy The neutrino energy (default is 0).
-     * @return The hash value.
-     */
-    size_t hash(uint64_t run, uint64_t subrun, uint64_t event, uint64_t true_neutrino_id, float nu_energy=0);
-=======
     typedef std::tuple<uint64_t, uint64_t, uint64_t, uint64_t, double> index_t;
->>>>>>> 79972371
 
     /**
      * @brief Copy the input TTree to the output TTree.
@@ -66,7 +48,7 @@
      * @param input The input TFile.
      * @return void
      */
-    void copy_tree(sys::cfg::ConfigurationTable & table, TFile * output, TFile * input);
+    void copy_tree(cfg::ConfigurationTable & table, TFile * output, TFile * input);
 
     /**
      * @brief Add reweightable systematics to the output TTree.
@@ -81,6 +63,6 @@
      * @param input The input TFile.
      * @return void
      */
-    void copy_with_weight_systematics(sys::cfg::ConfigurationTable & config, sys::cfg::ConfigurationTable & table, TFile * output, TFile * input, sys::detsys::DetsysCalculator & calc);
+    void copy_with_weight_systematics(cfg::ConfigurationTable & config, cfg::ConfigurationTable & table, TFile * output, TFile * input, sys::detsys::DetsysCalculator & calc);
 }
 #endif