--- conflicted
+++ resolved
@@ -9,8 +9,6 @@
  * @author mueller@fnal.gov
  */
 #include <iostream>
-#include <fstream>
-#include <set>
 
 #include "trees.h"
 #include "detsys.h"
@@ -25,40 +23,8 @@
 #include "TH1D.h"
 #include "TH2D.h"
 
-<<<<<<< HEAD
-typedef std::tuple<Double_t, Double_t, Double_t, Double_t, Double_t> index_t;
-typedef std::map<index_t, size_t> map_t;
-
-// Simple hash function for a set of five variables.
-//size_t sys::trees::hash(uint64_t run, uint64_t subrun, uint64_t event, uint64_t true_neutrino_id, float nu_energy)
-//{
-//    return (uint64_t(10000*nu_energy)) | (true_neutrino_id) << 17 | (event << 19) | (subrun << 25) | (run << 32);
-    //return (run << 50) | (subrun << 36) | (event << 12) | (true_neutrino_id) << 8 | uint64_t(10000*nu_energy);
-//}
-
-size_t sys::trees::hash(uint64_t run,
-			uint64_t subrun,
-			uint64_t event,
-			uint64_t true_neutrino_id,
-			float    nu_energy)
-{
-  // run    → 22 bits, shifted into bits 42–63
-  // subrun →  7 bits, shifted into bits 35–41
-  // event  →  6 bits, shifted into bits 29–34
-  // true_neutrino_id  →  4 bits, shifted into bits 25–28
-  // energy → 25 bits (floor(nu_energy*10000)) in bits 0–24
-
-  return (run    << 42)
-    | (subrun << 35)
-    | (event  << 29)
-    | (true_neutrino_id  << 25)
-    | (uint64_t(std::floor(nu_energy * 10000.0f)) & ((1ull<<25) - 1));
-}
-
-=======
->>>>>>> 79972371
 // Copy the input TTree to the output TTree.
-void sys::trees::copy_tree(sys::cfg::ConfigurationTable & table, TFile * output, TFile * input)
+void sys::trees::copy_tree(cfg::ConfigurationTable & table, TFile * output, TFile * input)
 {
     /**
      * @brief Create the output subdirectory following the nesting outlined
@@ -139,10 +105,8 @@
 }
 
 // Add reweightable systematics to the output TTree.
-void sys::trees::copy_with_weight_systematics(sys::cfg::ConfigurationTable & config, sys::cfg::ConfigurationTable & table, TFile * output, TFile * input, sys::detsys::DetsysCalculator & calc)
+void sys::trees::copy_with_weight_systematics(cfg::ConfigurationTable & config, cfg::ConfigurationTable & table, TFile * output, TFile * input, sys::detsys::DetsysCalculator & calc)
 {
-    //std::ofstream outputFile("checkdups.txt");
-
     /**
      * @brief Create the output subdirectory following the nesting outlined
      * in the configuration file.
@@ -179,23 +143,19 @@
      */
     TTree * input_tree = (TTree *) input->Get(table.get_string_field("origin").c_str());
     std::map<std::string, double> brs;
-    double true_neutrino_id;
+    double nu_id;
     Int_t run, subrun, event;
-    double nu_E;
     for(int i(0); i < input_tree->GetNbranches()-3; ++i)
     {
         std::string brname = input_tree->GetListOfBranches()->At(i)->GetName();
         brs[brname] = 0;
         input_tree->SetBranchAddress(brname.c_str(), &brs[brname]);
     }
-<<<<<<< HEAD
-    input_tree->SetBranchAddress("true_neutrino_id", &true_neutrino_id);
-=======
     input_tree->SetBranchAddress("true_neutrino_id", &nu_id);
->>>>>>> 79972371
     input_tree->SetBranchAddress("Run", &run);
     input_tree->SetBranchAddress("Subrun", &subrun);
     input_tree->SetBranchAddress("Evt", &event);
+
 
     /**
      * @brief Create the output TTree with the name specified in the
@@ -218,29 +178,10 @@
     /**
      * @brief Create the map of selected signal candidates.
      * @details This block creates a map of selected signal candidates. The
-<<<<<<< HEAD
-     * map is built by looping over the input TTree and storing a hash of the
-     * run, subrun, event, true_neutrino_id, and nu_energy branches as the key. The
-=======
      * map is built by looping over the input TTree and storing an index of the
      * run, subrun, event, nu_id, and nu_energy branches as the key. The
->>>>>>> 79972371
      * value is the index of the entry in the input TTree.
      */
-<<<<<<< HEAD
-    map_t candidates;
-    //std::map<size_t, size_t> candidates;
-    //bool use_additional_hash = config.get_bool_field("input.use_additional_hash");
-    for(int i(0); i < input_tree->GetEntries(); ++i)
-    {
-        input_tree->GetEntry(i);
-      //  if(!use_additional_hash)
-      //      candidates.insert(std::make_pair<size_t, size_t>(hash(run, subrun, event, true_neutrino_id), i));
-      //  else
-      //      candidates.insert(std::make_pair<size_t, size_t>(hash(run, subrun, event, true_neutrino_id, brs["true_neutrino_energy"]), i));
-
-	candidates.insert(std::make_pair<index_t, size_t>(std::make_tuple(run, subrun, event, true_neutrino_id, brs["true_neutrino_energy"]), i));
-=======
     std::map<index_t, size_t> candidates;
     bool use_additional_hash = config.get_bool_field("input.use_additional_hash", false);
     for(int i(0); i < input_tree->GetEntries(); ++i)
@@ -250,7 +191,6 @@
             candidates.insert(std::make_pair<index_t, size_t>(std::make_tuple(run, subrun, event, nu_id, 0), i));
         else
             candidates.insert(std::make_pair<index_t, size_t>(std::make_tuple(run, subrun, event, nu_id, brs["true_neutrino_energy"]), i));
->>>>>>> 79972371
     }
 
     /**
@@ -291,7 +231,7 @@
     std::vector<SysVariable> sysvariables;
     std::map<syst_t, TH2D *> results2d;
     std::map<syst_t, TH1D *> results1d;
-    for(sys::cfg::ConfigurationTable & t : config.get_subtables("sysvar"))
+    for(cfg::ConfigurationTable & t : config.get_subtables("sysvar"))
     {
         sysvariables.push_back(SysVariable(t));
         calc.add_variable(sysvariables.back());
@@ -314,13 +254,11 @@
         systrees[s]->Branch("Run", &run);
         systrees[s]->Branch("Subrun", &subrun);
         systrees[s]->Branch("Evt", &event);
-	systrees[s]->Branch("true_neutrino_id", &true_neutrino_id);
-	systrees[s]->Branch("true_neutrino_energy", &nu_E);
         systrees[s]->SetDirectory(directory);
         systrees[s]->SetAutoFlush(1000);
     }
 
-    for(sys::cfg::ConfigurationTable & t : config.get_subtables("sys"))
+    for(cfg::ConfigurationTable & t : config.get_subtables("sys"))
     {
         systematics.insert(std::make_pair<std::string, Systematic *>(t.get_string_field("name"), new Systematic(t, systrees[t.get_string_field("type")])));
         Systematic * tmp = systematics[t.get_string_field("name")];
@@ -333,8 +271,6 @@
 
     sys::WeightReader reader(config.get_string_field("input.weights"));
 
-
-    std::set<index_t> seenEvents;
     double nominal_count(0);
     while(reader.next())
     {
@@ -349,31 +285,13 @@
          */
         for(size_t idn(0); idn < reader.get_nnu(); ++idn)
         {
-<<<<<<< HEAD
-	  
-	  //size_t index;
-	  //if(!use_additional_hash)
-          //      index = hash(reader.get_run(), reader.get_subrun(), reader.get_event(), idn);
-          //  else
-          //      index = hash(reader.get_run(), reader.get_subrun(), reader.get_event(), idn, (double)reader.get_energy(idn));
-	    
-	    index_t index(reader.get_run(), reader.get_subrun(), reader.get_event(), idn, (double)reader.get_energy(idn));
-=======
             index_t index;
             if(!use_additional_hash)
                 index = std::make_tuple(reader.get_run(), reader.get_subrun(), reader.get_event(), idn, 0);
             else
                 index = std::make_tuple(reader.get_run(), reader.get_subrun(), reader.get_event(), idn, (double)reader.get_energy(idn));
->>>>>>> 79972371
             if(candidates.find(index) != candidates.end())
             {
-
-	        // Discard duplicate events from flat CAF weights TChain
-	        if (seenEvents.count(index) > 0) continue;
-		seenEvents.insert(index); // First try with index_t object, if that fails try with string
-
-		//outputFile << reader.get_run() << "," << reader.get_subrun() << "," << reader.get_event() << "," << idn << "," << (double)reader.get_energy(idn) << "," << reader.get_nnu() << std::endl;
-
                 /**
                  * @brief Retrieve the selected signal candidate and copy
                  * the values to the output TTree.
@@ -385,8 +303,6 @@
                 run = reader.get_run();
                 subrun = reader.get_subrun();
                 event = reader.get_event();
-		true_neutrino_id = idn;
-		nu_E = (double)reader.get_energy(idn);
                 calc.increment_nominal_count(1.0);
                 nominal_count += 1.0;
                 output_tree->Fill();
@@ -469,6 +385,6 @@
     }
 
     // Write detector systematic histograms to the output file.
-    calc.write_results();
-    //outputFile.close();
+    if(calc.is_initialized())
+        calc.write_results();
 }