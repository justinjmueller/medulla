/**
 * @file systematic.cc
 * @brief Source file for the Systematic class.
 * @details This file contains the source for the Systematic class. The
 * Systematic class is used to encapsulate the different types of
 * systematics that can be applied to the analysis.
 * @author mueller@fnal.gov
 */
#include "systematic.h"
#include "configuration.h"

#include "TTree.h"

<<<<<<< HEAD
sys::Systematic::Systematic(sys::cfg::ConfigurationTable & table, TTree * t)
=======
// Construct a new Systematic object.
sys::Systematic::Systematic(cfg::ConfigurationTable & table, TTree * t)
>>>>>>> 79972371
    : name(table.get_string_field("name")),
      index(table.get_int_field("index")),
      type(table.get_string_field("type") == "multisim" ? Type::kMULTISIM : table.get_string_field("type") == "multisigma" ? Type::kMULTISIGMA : Type::kVARIATION),
      tree(t),
      weights(new std::vector<double>()),
      nsigma(new std::vector<double>())
{
    if(table.has_field("nsigma"))
        *nsigma = table.get_double_vector("nsigma");

    if(type == Type::kVARIATION)
    {
        ordinate = table.get_string_field("ordinate");
        points = table.get_string_vector("points");
    }
    else
    {
        if(table.has_field("scale"))
            scale = table.get_double_vector("scale");
        else
            scale = std::vector<double>(points.size(), 1);
    }
}

// Get the index of the systematic parameter.
size_t sys::Systematic::get_index()
{
    return index;
}

// Get the type of the systematic.
sys::Type sys::Systematic::get_type()
{
    return type;
}

// Get the TTree associated with the systematic.
TTree * sys::Systematic::get_tree()
{
    return tree;
}

// Get a reference to the weights vector.
std::vector<double> * & sys::Systematic::get_weights()
{
    return weights;
}

// Get a reference to the nsigma vector.
std::vector<double> * & sys::Systematic::get_nsigma()
{
    return nsigma;
}<|MERGE_RESOLUTION|>--- conflicted
+++ resolved
@@ -11,12 +11,8 @@
 
 #include "TTree.h"
 
-<<<<<<< HEAD
-sys::Systematic::Systematic(sys::cfg::ConfigurationTable & table, TTree * t)
-=======
 // Construct a new Systematic object.
 sys::Systematic::Systematic(cfg::ConfigurationTable & table, TTree * t)
->>>>>>> 79972371
     : name(table.get_string_field("name")),
       index(table.get_int_field("index")),
       type(table.get_string_field("type") == "multisim" ? Type::kMULTISIM : table.get_string_field("type") == "multisigma" ? Type::kMULTISIGMA : Type::kVARIATION),
